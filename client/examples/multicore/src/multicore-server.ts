import {
<<<<<<< HEAD
    TYPES, IActionDispatcher, SelectCommand, ActionHandlerRegistry, ViewRegistry, RequestModelAction
=======
    ActionDispatcher,
    ActionHandlerRegistry,
    ViewRegistry,
    CommandActionHandler,
    RequestModelAction
>>>>>>> 38a85481
} from "../../../src/base"
import { WebSocketDiagramServer } from "../../../src/remote"
import {ChipView, CoreView, ChannelView, CrossbarView} from "./views"
import createContainer from "./inversify.config"
import {SelectCommand} from "../../../src/features/select/select"

export default function runMulticoreServer() {
    const container = createContainer()

    // Register commands
    const actionHandlerRegistry = container.get<ActionHandlerRegistry>(TYPES.ActionHandlerRegistry)
    const dispatcher = container.get<IActionDispatcher>(TYPES.IActionDispatcher)
    actionHandlerRegistry.registerServerMessage(SelectCommand.KIND, SelectCommand)
    actionHandlerRegistry.registerServerMessage(RequestModelAction.KIND)

    // Register views
    const viewRegistry = container.get<ViewRegistry>(TYPES.ViewRegistry)
    viewRegistry.register('chip', ChipView)
    viewRegistry.register('core', CoreView)
    viewRegistry.register('crossbar', CrossbarView)
    viewRegistry.register('channel', ChannelView)

    // Connect to the diagram server
    const diagramServer = container.get<WebSocketDiagramServer>(TYPES.IDiagramServer)
    diagramServer.connect('ws://localhost:8080/diagram').then(() => {
        // Run
        const action = new RequestModelAction()
        dispatcher.dispatch(action)
    })
}<|MERGE_RESOLUTION|>--- conflicted
+++ resolved
@@ -1,18 +1,10 @@
 import {
-<<<<<<< HEAD
-    TYPES, IActionDispatcher, SelectCommand, ActionHandlerRegistry, ViewRegistry, RequestModelAction
-=======
-    ActionDispatcher,
-    ActionHandlerRegistry,
-    ViewRegistry,
-    CommandActionHandler,
-    RequestModelAction
->>>>>>> 38a85481
+    TYPES, IActionDispatcher, ActionHandlerRegistry, ViewRegistry, RequestModelAction
 } from "../../../src/base"
+import {SelectCommand} from "../../../src/features"
 import { WebSocketDiagramServer } from "../../../src/remote"
 import {ChipView, CoreView, ChannelView, CrossbarView} from "./views"
 import createContainer from "./inversify.config"
-import {SelectCommand} from "../../../src/features/select/select"
 
 export default function runMulticoreServer() {
     const container = createContainer()
