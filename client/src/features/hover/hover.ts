--- conflicted
+++ resolved
@@ -103,24 +103,13 @@
 }
 
 export interface HoverState {
-<<<<<<< HEAD
     mouseOverTimer: number | undefined
     mouseOutTimer: number | undefined
     popupOpen: boolean
     previousPopupElement: SModelElement | undefined
 }
 
-class HoverPopupMouseListener extends MouseListener {
-=======
-    hoverTimer: number | undefined
-    popupOpen: boolean
-    previousPopupElement: SModelElement | undefined
-}
-
-@injectable()
-export class HoverMouseListener extends MouseListener {
-
->>>>>>> 9e86fbfe
+abstract class HoverPopupMouseListener extends MouseListener {
     constructor(@inject(TYPES.ViewerOptions) protected options: ViewerOptions,
                 @inject(TYPES.HoverState) protected state: HoverState) {
         super()
@@ -154,7 +143,7 @@
 
 @injectable()
 export class HoverMouseListener extends HoverPopupMouseListener {
-    
+
     protected calculatePopupPosition(target: SModelElement, mousePosition: Point): Point {
         let offset: Point = { x: -5, y: 20 }
         const maxDist = 150
@@ -176,11 +165,7 @@
     protected startMouseOverTimer(target: SModelElement, event: MouseEvent): Promise<Action> {
         this.stopMouseOverTimer()
         return new Promise((resolve) => {
-<<<<<<< HEAD
             this.state.mouseOverTimer = window.setTimeout(() => {
-=======
-            this.state.hoverTimer = window.setTimeout(() => {
->>>>>>> 9e86fbfe
                 const popupPosition = this.calculatePopupPosition(target, {x: event.pageX, y: event.pageY})
                 resolve(new RequestPopupModelAction(target,
                     {
@@ -191,38 +176,9 @@
                     }))
 
                 this.state.popupOpen = true
-<<<<<<< HEAD
                 this.state.previousPopupElement = target
             }, this.options.popupOpenDelay)
         })
-    }
-
-    protected startMouseOutTimer(): Promise<Action> {
-        this.stopMouseOutTimer()
-        return new Promise((resolve) => {
-            this.state.mouseOutTimer = window.setTimeout(() => {
-                this.state.popupOpen = false
-                this.state.previousPopupElement = undefined
-                resolve(new SetPopupModelAction({type: EMPTY_ROOT.type, id: EMPTY_ROOT.id}))
-            }, this.options.popupCloseDelay)
-        })
-    }
-
-    protected stopMouseOutTimer(): void {
-        if (this.state.mouseOutTimer !== undefined) {
-            window.clearTimeout(this.state.mouseOutTimer)
-            this.state.mouseOutTimer = undefined
-=======
-            }, this.options.popupDelay)
-        })
-    }
-
-    protected stopTimer(): void {
-        if (this.state.hoverTimer !== undefined) {
-            window.clearTimeout(this.state.hoverTimer)
-            this.state.hoverTimer = undefined
->>>>>>> 9e86fbfe
-        }
     }
 
     mouseOver(target: SModelElement, event: MouseEvent): (Action | Promise<Action>)[] {
@@ -232,10 +188,7 @@
 
         if (state.popupOpen && (popupTarget === undefined ||
             state.previousPopupElement !== undefined && state.previousPopupElement.id !== popupTarget.id)) {
-<<<<<<< HEAD
             result.push(this.startMouseOutTimer())
-            // state.popupOpen = false
-            // result.push(new SetPopupModelAction({type: EMPTY_ROOT.type, id: EMPTY_ROOT.id}))
         } else {
             this.stopMouseOverTimer()
             this.stopMouseOutTimer()
@@ -245,19 +198,6 @@
             result.push(this.startMouseOverTimer(popupTarget, event))
         }
 
-
-=======
-            state.popupOpen = false
-            result.push(new SetPopupModelAction({type: EMPTY_ROOT.type, id: EMPTY_ROOT.id}))
-        }
-        if (popupTarget !== undefined &&
-            (state.previousPopupElement === undefined || state.previousPopupElement.id !== popupTarget.id)) {
-            result.push(this.startTimer(popupTarget, event))
-        }
-
-        state.previousPopupElement = popupTarget
->>>>>>> 9e86fbfe
-
         const hoverTarget = findParentByFeature(target, isHoverable)
         if (hoverTarget !== undefined)
             result.push(new HoverFeedbackAction(hoverTarget.id, true))
@@ -269,11 +209,7 @@
         const result: (Action | Promise<Action>)[] = []
 
         if (!this.state.popupOpen)
-<<<<<<< HEAD
             this.stopMouseOverTimer()
-=======
-            this.stopTimer()
->>>>>>> 9e86fbfe
 
         if (isHoverable(target))
             result.push(new HoverFeedbackAction(target.id, false))
@@ -283,7 +219,6 @@
 
     mouseMove(target: SModelElement, event: MouseEvent): (Action | Promise<Action>)[] {
         const popupTarget = findParent(target, hasPopupFeature)
-<<<<<<< HEAD
         return this.state.popupOpen || popupTarget === undefined ? [] : [this.startMouseOverTimer(popupTarget, event)]
     }
 }
@@ -298,22 +233,6 @@
     mouseOver(target: SModelElement, event: MouseEvent): (Action | Promise<Action>)[] {
         this.stopMouseOutTimer()
         this.stopMouseOverTimer()
-=======
-        return this.state.popupOpen || popupTarget === undefined ? [] : [this.startTimer(popupTarget, event)]
-    }
-}
-
-
-@injectable()
-export class PopupHoverMouseListener extends MouseListener {
-
-    constructor(@inject(TYPES.HoverState) protected state: HoverState) {
-        super()
-    }
-
-    mouseOut(target: SModelElement, event: MouseEvent): (Action | Promise<Action>)[] {
-        console.log("Whoo-hooo!")
->>>>>>> 9e86fbfe
         return []
     }
 }
